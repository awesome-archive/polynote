--- conflicted
+++ resolved
@@ -818,13 +818,9 @@
                     div(["options"], [
                         button(['toggle-code'], {title: 'Show/Hide Code'}, ['{}']).click(evt => this.toggleCode()),
                         iconButton(['toggle-output'], 'Show/Hide Output', 'align-justify', 'Show/Hide Output').click(evt => this.toggleOutput()),
-<<<<<<< HEAD
                         iconButton(['toggle-split'], 'Enable/Disable side-by-side cells', 'split-display', 'Enable/Disable side-by-side cells').click(evt => this.toggleSplitDisplay()),
-                        copyCellOutputBtn
-=======
                         iconButton(['toggle-wrap'], 'Don\'t Wrap/Wrap Output', 'turn-down-solid', 'Don\'t Wrap/Wrap Output').click(evt => this.toggleWrap()),
                         copyCellOutputBtn,
->>>>>>> 6d0a9c4c
                     ])
                 ]),
                 this.editorEl
@@ -859,7 +855,6 @@
                 this.el.classList.remove("hide-output");
             }
 
-<<<<<<< HEAD
             // Get the grandparent of the cell toolbar and make it split
             const grandparent = this.el.parentElement?.parentElement;
             if (metadata.splitDisplay) {
@@ -868,12 +863,12 @@
             } else {
                 this.el.classList.remove("split-display");
                 grandparent?.classList.remove("split-display-container");
-=======
+            }
+
             if (metadata.wrapOutput) {
                 this.el.classList.add("wrap-output");
             } else {
                 this.el.classList.remove("wrap-output");
->>>>>>> 6d0a9c4c
             }
 
             if (metadata.executionInfo) {
@@ -1176,13 +1171,12 @@
         this.cellState.updateField("metadata", prevMetadata => setValue(prevMetadata.copy({hideOutput: !prevMetadata.hideOutput})))
     }
 
-<<<<<<< HEAD
     private toggleSplitDisplay() {
         this.cellState.updateField("metadata", prevMetadata => setValue(prevMetadata.copy({splitDisplay: !prevMetadata.splitDisplay})))
-=======
+    }
+
     private toggleWrap() {
         this.cellState.updateField("metadata", prevMetadata => setValue(prevMetadata.copy({wrapOutput: !prevMetadata.wrapOutput})))
->>>>>>> 6d0a9c4c
     }
 
     private copyOutput() {
@@ -2225,7 +2219,6 @@
                 this.el.classList.remove("hide-output");
             }
 
-<<<<<<< HEAD
             // Get the grandparent of the cell toolbar and make it split
             const grandparent = this.el.parentElement?.parentElement;
             if (metadata.splitDisplay) {
@@ -2234,12 +2227,12 @@
             } else {
                 this.el.classList.remove("split-display");
                 grandparent?.classList.remove("split-display-container");
-=======
+            }
+
             if (metadata.wrapOutput) {
                 this.el.classList.add("wrap-output");
             } else {
                 this.el.classList.remove("wrap-output");
->>>>>>> 6d0a9c4c
             }
 
             if (metadata.executionInfo) {
