--- conflicted
+++ resolved
@@ -182,13 +182,15 @@
     }
   }
 
-<<<<<<< HEAD
   &.split-display {
     .cell-input .toggle-split {
-=======
+      border-color: @ui-border;
+      background-color: @button-selected-bg;
+    }
+  }
+
   &.wrap-output {
     .cell-input .toggle-wrap {
->>>>>>> 6d0a9c4c
       border-color: @ui-border;
       background-color: @button-selected-bg;
     }
