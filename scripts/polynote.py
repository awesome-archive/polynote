#!/usr/bin/env python3
import sys
from pathlib import Path
import os
import shlex

# Depending on how Python is installed, sometimes it's hard to find jep or other important libraries (e.g., libpython). 
# The sys module contains a bunch of *_prefix attributes that point to various locations where these libraries might be, 
# such as https://docs.python.org/3/library/sys.html#sys.exec_prefix 
# We set both the PYTHONPATH and the LD_LIBRARY_PATH just in case
<<<<<<< HEAD
sys_prefixes = {getattr(sys, sys_prefix) for sys_prefix in filter(lambda name: "prefix" in name, dir(sys))}
sys_prefixes = filter(lambda x: x is not None, sys_prefixes)
=======
is_valid_prefix = lambda name: "prefix" in name and name != "pycache_prefix"
sys_prefixes = {getattr(sys, sys_prefix) for sys_prefix in filter(is_valid_prefix, dir(sys))}
>>>>>>> cb13fe1b
if not os.environ.get('PYTHONPATH'):
    os.environ['PYTHONPATH'] = os.pathsep.join(sys_prefixes)
else: 
    print("Using user-provided PYTHONPATH")
    
if not os.environ.get('LD_LIBRARY_PATH'):
    os.environ['LD_LIBRARY_PATH'] = os.pathsep.join([os.path.join(path, "lib") for path in sys_prefixes])
else: 
    print("Using user-provided LD_LIBRARY_PATH")

scala_version = os.environ.get('POLYNOTE_SCALA_VERSION', '2.12')

polynote_dir = os.path.dirname(os.path.realpath(__file__))
os.chdir(polynote_dir)

paths = [ Path(p) for p in sys.path if Path(p).exists() ]
jep_paths = [ p.joinpath("jep") for p in paths if p.joinpath("jep").exists() ]

if len(jep_paths) >= 1:
    jep_path = jep_paths[0]
else:
    raise Exception("Couldn't find jep library. Try running `pip3 install jep` first.")

plugins_path = Path(polynote_dir).joinpath("plugins.d", scala_version)
plugins = []

if plugins_path.exists():
    plugins = list(plugins_path.glob("*.jar"))

deps_path = Path(polynote_dir).joinpath("deps", scala_version)

if not(deps_path.exists()):
    raise Exception("Couldn't find the deps directory. Are we in the polynote installation directory?")

deps = Path(polynote_dir).joinpath("deps", scala_version).glob("*.jar")
classpath = ":".join([":".join([ f'"{d}"' for d in deps ]), ":".join([ f'"{p}"' for p in plugins ])])
cmd = f"java -cp {classpath} -Djava.library.path={jep_path} polynote.Main {' '.join(sys.argv[1:])}"
cmd = shlex.split(cmd)
print(cmd)
os.execvp(cmd[0], cmd)<|MERGE_RESOLUTION|>--- conflicted
+++ resolved
@@ -8,13 +8,10 @@
 # The sys module contains a bunch of *_prefix attributes that point to various locations where these libraries might be, 
 # such as https://docs.python.org/3/library/sys.html#sys.exec_prefix 
 # We set both the PYTHONPATH and the LD_LIBRARY_PATH just in case
-<<<<<<< HEAD
-sys_prefixes = {getattr(sys, sys_prefix) for sys_prefix in filter(lambda name: "prefix" in name, dir(sys))}
-sys_prefixes = filter(lambda x: x is not None, sys_prefixes)
-=======
+
 is_valid_prefix = lambda name: "prefix" in name and name != "pycache_prefix"
 sys_prefixes = {getattr(sys, sys_prefix) for sys_prefix in filter(is_valid_prefix, dir(sys))}
->>>>>>> cb13fe1b
+
 if not os.environ.get('PYTHONPATH'):
     os.environ['PYTHONPATH'] = os.pathsep.join(sys_prefixes)
 else: 
