package polynote.server

import java.util.concurrent.ConcurrentHashMap
import java.util.concurrent.atomic.AtomicInteger

import cats.Monad
import cats.effect.concurrent.{Deferred, Ref, Semaphore}
import cats.effect.{Concurrent, ContextShift, IO}
import cats.syntax.apply._
import cats.syntax.functor._
import cats.syntax.flatMap._
import fs2.Stream
import fs2.concurrent.{Enqueue, Queue, SignallingRef, Topic}
import polynote.kernel._
import polynote.kernel.util.{Publish, ReadySignal, WindowBuffer}
import polynote.messages._
import polynote.runtime.UpdatingDataRepr
import polynote.server.IOSharedNotebook.{GlobalVersion, SubscriberId}
import polynote.util.VersionBuffer
import scodec.bits.ByteVector

/**
  * SharedNotebook is responsible for managing concurrent access and updates to a notebook. It's the central authority
  * for the canonical serialization of edits to the notebook. Eventually, it should resolve conflicts in concurrent edits
  * and broadcast changes to subscribers.
  *
  * Here's the current idea for how this would work (though it's not completely implemented):
  *
  * The notebook has a "global" (server) version number, and each client has a "local" (client) version number. When
  * a client sends an edit to the server, it includes the latest global version it knows about, and its local version,
  * which it then increments. When the server broadcasts an edit, it sends a message to each subscriber containing
  * the global version of the edit, and the local version to which it applies for that client. Then, the client can
  * transform the edit (if necessary) to its current local version, and it will be in a consistent state with the
  * global version.
  *
  * Similarly, the server can do part of the transformation work – when it receives an edit that acts upon global version
  * X, but it knows that client A is currently on at least version X + 3, it can transform the edit to act upon
  * version X + 3 and send that transformed edit to client A (which will also apply any necessary transformations locally).
  *
  * Thus, the SharedNotebook must track its global version, the current notebook, and low watermark of the highest global version
  * that all clients have acknowledged. It must also keep a history buffer of all edits between the low watermark and
  * the current global version. Clients can periodically send a status message to the server indicating the current-known
  * global version and the current local version, in order to allow the server to discard edit history.
  *
  * Clients must track the currently known global version, which updates whenever the client receives a foreign edit,
  * and the highest local version which has been acknowledged by the server (either by sending an edit based on it,
  * or through an acknowledgement message). It has to keep its local edit history between that known-acknowledged
  * version and its current version, to allow rebasing new foreign edits.
  *
  * It sounds a lot more complicated than it really is.
  */
trait SharedNotebook[F[_]] {

  def path: String

  /**
    * Open a reference to this shared notebook.
    *
    * @param name A string identifying who is opening the notebook (i.e. their username or email)
    * @return A [[NotebookRef]] which the caller can use to send updates to the shared notebook
    */
  def open(name: String): F[NotebookRef[F]]

  def versions: Stream[F, (Int, Notebook)]
}


class IOSharedNotebook(
  val path: String,
  ref: SignallingRef[IO, (GlobalVersion, Notebook)],            // the Int is the global version, which can wrap around back to zero if necessary
  kernelRef: Ref[IO, Option[KernelAPI[IO]]],
  updates: Queue[IO, Option[(SubscriberId, NotebookUpdate, Deferred[IO, GlobalVersion])]],   // the canonical series of edits
  updatesTopic: Topic[IO, Option[(GlobalVersion, SubscriberId, NotebookUpdate)]],  // a subscribe-able channel for watching updates,
  kernelFactory: KernelFactory[IO],
  outputMessages: Topic[IO, Message],
  kernelLock: Semaphore[IO]
)(implicit contextShift: ContextShift[IO]) extends SharedNotebook[IO] {

  private val updateBuffer = new VersionBuffer[NotebookUpdate]

  private val statusUpdates = Publish.PublishTopic(outputMessages).contramap[KernelStatusUpdate](KernelStatus(ShortString(path), _))

  // listen to the stream of updates and apply them in order, each one incrementing the global version
  updates.dequeue.unNoneTerminate.zipWithIndex.evalMap {
    case ((subscriberId, update, versionPromise), version) =>
      val newGlobalVersion = (version % Int.MaxValue).toInt + 1
      updateBuffer.add(newGlobalVersion, update)
      applyUpdate(newGlobalVersion, subscriberId, update, versionPromise)
  }.compile.drain.unsafeRunAsyncAndForget()

  private def ensureKernel(): IO[KernelAPI[IO]] = kernelLock.acquire.bracket { _ =>
    kernelRef.get.flatMap {
      case None => kernelFactory.launchKernel(() => ref.get.map(_._2), statusUpdates).flatMap {
        kernel => kernelRef.set(Some(kernel)).as(kernel)
      }
      case Some(kernel) => IO.pure(kernel)
    }
  }(_ => kernelLock.release)

  // apply a versioned update from the queue, completing its version promise and updating the info about which
  // versions the originating subscriber knows about
  private def applyUpdate(newGlobalVersion: Int, subscriberId: Int, update: NotebookUpdate, versionPromise: Deferred[IO, GlobalVersion]) = ref.get.flatMap {
    case (currentVer, notebook) =>

      // TODO: remove this, just checking for now
      assert(newGlobalVersion - 1 == currentVer, "Version is wrong!")

      val doUpdate = update match {
        case InsertCell(_, _, _, cell, after) => ref.set(newGlobalVersion -> notebook.insertCell(cell, after))
        case DeleteCell(_, _, _, id)          => ref.set(newGlobalVersion -> notebook.deleteCell(id))
        case UpdateCell(_, _, _, id, edits)   => ref.set(newGlobalVersion -> notebook.editCell(id, edits))
        case UpdateConfig(_, _, _, config)    => ref.set(newGlobalVersion -> notebook.copy(config = Some(config)))
        case SetCellLanguage(_, _, _, id, lang) => ref.set(newGlobalVersion -> notebook.updateCell(id)(_.copy(language = lang)))
      }

      for {
        _  <- doUpdate
        sub = subscribers.get(subscriberId)
        _  <- if (sub != null) sub.setKnownVersions(update.globalVersion, update.localVersion) else IO.unit
        _  <- updatesTopic.publish1(Some((newGlobalVersion, subscriberId, update)))
        _  <- versionPromise.complete(newGlobalVersion).attempt
      } yield ()
  }

  // enqueue an update and return a promise for the global version that will eventually represent that update
  private def submitUpdate(subscriberId: SubscriberId, update: NotebookUpdate): IO[Deferred[IO, GlobalVersion]] = for {
    versionPromise <- Deferred[IO, GlobalVersion]
    _              <- updates.enqueue1(Some((subscriberId, update, versionPromise)))
  } yield versionPromise

  private def transformUpdate(update: NotebookUpdate, toVersion: GlobalVersion): NotebookUpdate = {
    updateBuffer.getRange(update.globalVersion, toVersion).foldLeft(update) {
      case (accum, (ver, next)) => accum.rebase(next)
    }
  }

  private val subscribers = new ConcurrentHashMap[Int, Subscriber]()
  private val nextSubscriberId = new AtomicInteger(0)

  def open(name: String): IO[NotebookRef[IO]] = for {
    subscriberId    <- IO(nextSubscriberId.getAndIncrement())
    foreignUpdates   = updatesTopic.subscribe(1024).unNone.filter(_._2 != subscriberId)
    currentNotebook <- ref.get
    subscriber       = new Subscriber(subscriberId, name, foreignUpdates, currentNotebook._1)
    _               <- IO { subscribers.put(subscriberId, subscriber); () }
  } yield subscriber

  def versions: Stream[IO, (GlobalVersion, Notebook)] = ref.discrete

  class Subscriber(
    subscriberId: Int,
    name: String,
    foreignUpdates: Stream[IO, (GlobalVersion, SubscriberId, NotebookUpdate)],
    initialVersion: GlobalVersion
  ) extends NotebookRef[IO] {
    private val lastLocalVersion = new AtomicInteger(0)
    private val lastGlobalVersion = new AtomicInteger(initialVersion)

    private val closeSignal = ReadySignal()

    def setKnownVersions(global: Int, local: Int): IO[Unit] = IO {
      lastGlobalVersion.set(global)
      lastLocalVersion.set(local)
    }

    def lastKnownGlobalVersion: Int = lastGlobalVersion.get()

    val messages: Stream[IO, Message] = Stream.emits(Seq(
      outputMessages.subscribe(1024),
      foreignUpdates.interruptWhen(closeSignal()).evalMap {
        case (globalVersion, _, update) =>
          val knownGlobalVersion = lastGlobalVersion.get()

          if (globalVersion < knownGlobalVersion) {
            // this edit should come before other edits I've already seen - transform it up to knownGlobalVersion
            IO.pure(Some(transformUpdate(update, knownGlobalVersion).withVersions(knownGlobalVersion, lastLocalVersion.get())))
          } else if (globalVersion > knownGlobalVersion) {
            // this edit should come after the last global version I've seen - client will transform locally if necessary
            IO.pure(Some(update.withVersions(globalVersion, lastLocalVersion.get())))
          } else {
            // already know about this version
            IO.pure(None)
          }
      }.unNone.evalTap {
        update => IO(lastLocalVersion.incrementAndGet()).as(()) // this update will increment their local version
      }.covaryOutput[Message])).parJoinUnbounded.interruptWhen(closeSignal())


    val path: String = IOSharedNotebook.this.path

    override def get: IO[Notebook] = ref.get.map(_._2)

    override def update(update: NotebookUpdate): IO[Int] = {
      for {
        versionPromise <- submitUpdate(subscriberId, update)
        version        <- versionPromise.get
      } yield version
    }

    override def close(): IO[Unit] = for {
      _ <- closeSignal.complete
      _ <- IO(subscribers.remove(subscriberId))
    } yield ()

    override def isKernelStarted: IO[Boolean] = kernelRef.get.map(_.nonEmpty)


    override def shutdown(): IO[Unit] = kernelLock.acquire.bracket { _ =>
      kernelRef.get.flatMap {
        case None => IO.unit
        case Some(kernel) => kernel.shutdown().flatMap {
          _ => kernelRef.set(None)
        }
      }
    }(_ => kernelLock.release)

    override def runCells(ids: List[CellID]): IO[Stream[IO, CellResult]] =
      ensureKernel().map {
        kernel => Stream.emits(ids).evalMap {
          id => runCell(id).map(results => results.map(result => CellResult(ShortString(path), id, result)))
        }.flatten
      }

    def startKernel(): IO[Unit] = ensureKernel().as(())

    def init: IO[Unit] = ensureKernel().flatMap(_.init)

    private def withInterpreterLaunch[A](id: CellID)(fn: KernelAPI[IO] => IO[A]): IO[A] = for {
      kernel        <- ensureKernel()
      predefResults <- kernel.startInterpreterFor(id)
      _             <- predefResults.map(result => CellResult(ShortString(path), -1, result)).through(outputMessages.publish).compile.drain
      result        <- fn(kernel)
    } yield result

    private def ifKernelStarted[A](yes: KernelAPI[IO] => IO[A], no: => A): IO[A] = isKernelStarted.flatMap {
      case true  => ensureKernel().flatMap(yes)
      case false => IO(no)
    }

    def startInterpreterFor(id: CellID): IO[Stream[IO, Result]] = ensureKernel().flatMap(_.startInterpreterFor(id))

<<<<<<< HEAD
    /**
      * If the [[ResultValue]] has any [[UpdatingDataRepr]]s, create a [[SignallingRef]] to capture its updatese in a
      * Stream. When the finalizer of the repr is run, the stream will terminate.
      */
    private def watchUpdatingValues(value: ResultValue) = {
      value.reprs.collect {
        case updating: UpdatingDataRepr => updating
      } match {
        case Nil => Stream.empty
        case updatingReprs =>
          Stream.emits(updatingReprs).evalMap {
            repr => SignallingRef[IO, Option[Option[ByteVector32]]](Some(None)).flatMap {
              ref => IO {
                UpdatingDataRepr.getHandle(repr.handle)
                  .getOrElse(throw new IllegalStateException("Created UpdatingDataRepr handle not found"))
                  .setUpdater {
                    buf =>
                      val b = buf.duplicate()
                      b.rewind()
                      ref.set(Some(Some(ByteVector32(ByteVector(b))))).unsafeRunSync()
                  }.setFinalizer {
                    () => ref.set(None).unsafeRunSync()
                  }
              } as {
                ref.discrete.unNoneTerminate.unNone.map {
                  update => HandleData(ShortString(path), Updating, repr.handle, 1, List(update))
                }
              }
            }
          }.flatten
      }
    }

    def runCell(id: String): IO[Stream[IO, Result]] = withInterpreterLaunch(id) {
=======
    def runCell(id: CellID): IO[Stream[IO, Result]] = withInterpreterLaunch(id) {
>>>>>>> b4dc594b
      kernel =>
        val buf = new WindowBuffer[Result](1000)
        kernel.runCell(id).map {
          results =>
            results.evalTap {
              // buffer the result and also broadcast to all clients
              result => IO(buf.add(result)) *> outputMessages.publish1(CellResult(ShortString(path), id, result))
            }.evalTap {
              // if there are any UpdatingDataReprs, watch for their updates and broadcast
              case v: ResultValue => watchUpdatingValues(v).through(outputMessages.publish).compile.drain.start.as(()) // TODO: is it wise to forget the fiber?
              case _ => IO.unit
            }.onFinalize {
              // write the buffered results to the notebook
              ref.update {
                case (ver, nb) => ver -> nb.setResults(id, buf.toList)
              }
            }
          }
    }

    def completionsAt(id: CellID, pos: Int): IO[List[Completion]] =
      withInterpreterLaunch(id)(_.completionsAt(id, pos))

    def parametersAt(id: CellID, offset: Int): IO[Option[Signatures]] =
      withInterpreterLaunch(id)(_.parametersAt(id, offset))

    def currentSymbols(): IO[List[ResultValue]] = ifKernelStarted(_.currentSymbols(), Nil)

    def currentTasks(): IO[List[TaskInfo]] = ifKernelStarted(_.currentTasks(), Nil)

    def idle(): IO[Boolean] = ifKernelStarted(_.idle(), false)

    override def info: IO[Option[KernelInfo]] = ifKernelStarted(_.info, None)

    override def getHandleData(handleType: HandleType, handle: Int, count: Int): IO[List[ByteVector32]] =
      ensureKernel().flatMap(_.getHandleData(handleType, handle, count))
  }

}

object IOSharedNotebook {

  // aliases for disambiguating tuple members
  type SubscriberId = Int
  type GlobalVersion = Int

  def apply(path: String, initial: Notebook, kernelFactory: KernelFactory[IO])(implicit contextShift: ContextShift[IO]): IO[IOSharedNotebook] = for {
    ref          <- SignallingRef[IO, (GlobalVersion, Notebook)](0 -> initial)
    kernel       <- Ref[IO].of[Option[KernelAPI[IO]]](None)
    updates      <- Queue.unbounded[IO, Option[(SubscriberId, NotebookUpdate, Deferred[IO, GlobalVersion])]]
    updatesTopic <- Topic[IO, Option[(GlobalVersion, SubscriberId, NotebookUpdate)]](None)
    outputMessages <- Topic[IO, Message](KernelStatus(ShortString(path), KernelBusyState(busy = false, alive = false)))
    kernelLock   <- Semaphore[IO](1)
  } yield new IOSharedNotebook(path, ref, kernel, updates, updatesTopic, kernelFactory, outputMessages, kernelLock)
}

abstract class NotebookRef[F[_]](implicit F: Monad[F]) extends KernelAPI[F] {

  def path: String

  def get: F[Notebook]

  /**
    * Apply an update to the notebook
    * @return The global version after the update was applied
    */
  def update(update: NotebookUpdate): F[Int]

  /**
    * Close this reference to the shared notebook
    */
  def close(): F[Unit]

  def isKernelStarted: F[Boolean]

  def startKernel(): F[Unit]

  def currentStatus: F[KernelBusyState] = isKernelStarted.flatMap {
    case true => for {
      idle   <- idle()
    } yield KernelBusyState(!idle, alive = true)

    case false => Monad[F].pure(KernelBusyState(busy = false, alive = false))
  }

  def restartKernel(): F[Unit] = isKernelStarted.flatMap {
    case true => shutdown() *> startKernel()
    case false => F.unit
  }

  def messages: Stream[F, Message]

}<|MERGE_RESOLUTION|>--- conflicted
+++ resolved
@@ -239,7 +239,7 @@
 
     def startInterpreterFor(id: CellID): IO[Stream[IO, Result]] = ensureKernel().flatMap(_.startInterpreterFor(id))
 
-<<<<<<< HEAD
+
     /**
       * If the [[ResultValue]] has any [[UpdatingDataRepr]]s, create a [[SignallingRef]] to capture its updatese in a
       * Stream. When the finalizer of the repr is run, the stream will terminate.
@@ -273,10 +273,7 @@
       }
     }
 
-    def runCell(id: String): IO[Stream[IO, Result]] = withInterpreterLaunch(id) {
-=======
     def runCell(id: CellID): IO[Stream[IO, Result]] = withInterpreterLaunch(id) {
->>>>>>> b4dc594b
       kernel =>
         val buf = new WindowBuffer[Result](1000)
         kernel.runCell(id).map {
